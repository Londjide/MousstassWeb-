--- conflicted
+++ resolved
@@ -14,35 +14,35 @@
       - uses: actions/checkout@v4
         with:
           fetch-depth: 0
-      
+
       - name: Set up Node.js
         uses: actions/setup-node@v3
         with:
-          node-version: '18'
-      
+          node-version: "18"
+
       - name: Install dependencies
         run: |
           cd backend
           npm install
-      
+
       - name: Run ESLint
         run: |
           cd backend
           npm run lint
           mkdir -p ../reports
           npm run lint -- --format json -o ../reports/eslint-report.json || true
-      
+
       - name: Run tests with coverage
         run: |
           cd backend
           npm test
-      
+
       - name: Upload coverage report
         uses: actions/upload-artifact@v3
         with:
           name: coverage
           path: backend/coverage
-  
+
   sonarcloud:
     name: SonarCloud Analysis
     runs-on: ubuntu-latest
@@ -51,20 +51,19 @@
       - uses: actions/checkout@v4
         with:
           fetch-depth: 0
-      
+
       - name: Download coverage report
         uses: actions/download-artifact@v3
         with:
           name: coverage
           path: backend/coverage
-      
+
       - name: SonarCloud Scan
         uses: SonarSource/sonarcloud-github-action@v2
         env:
-<<<<<<< HEAD
           GITHUB_TOKEN: ${{ secrets.GITHUB_TOKEN }}
           SONAR_TOKEN: ${{ secrets.SONAR_TOKEN }}
-          
+
   deploy:
     name: Deploy (if main)
     runs-on: ubuntu-latest
@@ -72,18 +71,15 @@
     if: github.ref == 'refs/heads/main'
     steps:
       - uses: actions/checkout@v4
-      
+
       - name: Set up environment
         run: |
           echo "Déploiement de l'application dans l'environnement de production"
-          
+
       - name: Build Docker images
         run: |
           docker-compose build
-          
+
       - name: Simulate deployment
         run: |
-          echo "Application déployée avec succès!" 
-=======
-          SONAR_TOKEN: ${{ secrets.SONAR_TOKEN }}
->>>>>>> ad2932c4
+          echo "Application déployée avec succès!"